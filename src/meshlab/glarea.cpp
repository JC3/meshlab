--- conflicted
+++ resolved
@@ -669,34 +669,6 @@
 void GLArea::displayMatrix(QPainter *painter, QRect areaRect)
 {
 	makeCurrent();
-<<<<<<< HEAD
-    painter->save();
-    qFont.setFamily("Helvetica");
-    qFont.setPixelSize(10);
-    qFont.setStyleStrategy(QFont::PreferAntialias);
-    painter->setFont(qFont);
-
-    QString tableText;
-    for(int i=0;i<4;i++)
-        tableText+=QString("\t%1\t%2\t%3\t%4\n")
-                .arg(mm()->cm.Tr[i][0],5,'f',4).arg(mm()->cm.Tr[i][1],5,'f',4)
-                .arg(mm()->cm.Tr[i][2],5,'f',4).arg(mm()->cm.Tr[i][3],5,'f',4);
-
-    QTextOption TO;
-    QTextOption::Tab ttt;
-    ttt.type=QTextOption::DelimiterTab;
-    ttt.delimiter = '.';
-    const int columnSpacing = 40;
-    ttt.position=columnSpacing;
-    QList<QTextOption::Tab> TabList;
-    for(int i=0;i<4;++i){
-        TabList.push_back(ttt);
-        ttt.position+=columnSpacing;
-    }
-    TO.setTabs(TabList);
-    painter->drawText(areaRect, tableText, TO);
-    painter->restore();
-=======
 	painter->save();
 	qFont.setFamily("Helvetica");
 	qFont.setPixelSize(10);
@@ -726,7 +698,6 @@
 	TO.setTabs(TabList);
 	painter->drawText(areaRect, tableText, TO);
 	painter->restore();
->>>>>>> fd1df52e
 }
 void GLArea::displayRealTimeLog(QPainter *painter)
 {
